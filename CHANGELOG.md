# Change Log

All notable changes to this project will be documented in this file.

The format is based on [Keep a Changelog](http://keepachangelog.com/)
and this project adheres to [Semantic Versioning](http://semver.org/).

## Unreleased
### Changed
- Rename `endpoints` package to `client` package.
- Moved a bunch of functions related to `Prometheus` from `ksm` package to `prometheus` one.
- Renamed the recently moved `Prometheus` functions. Removed **Prometheus** word as it is considered redundant.
- Containers objects reported as their own entities (not as part of pod entities).
- NewRelic infra Daemonset updateStrategy set to RollingUpdate in newrelic-infra.yaml.
- Prometheus CounterValue type changed from uint to float64.
- Change our daemonset file to deploy the integration in "default" namespace.

### Fixed
- Replace `log.Fatal()` by `log.Panic()` in order to call all defer statements. 
- Skip missing data from /stats/summary endpoint, instead of reporting them as zero values.
- Entities not reported in case of problem with setting their name or type.

### Added
- TypeGenerator for entities.
- Caching discovered endpoints on disk.
- Implementation of Time-To-Live (TTL) cache expiry functionality.
- Added the concept of Leader and Follower roles. 
  - Leader represents the node where Kube State Metrics is installed (so only 1 by cluster).
  - Follower represents any other node.
- Both Follower and Leader call kubelet /pods endpoint in order to get metrics that were previously fetched from KSM.
<<<<<<< HEAD
- Prometheus TextToProtoHandleFunc as http.HandlerFunc. 
  Useful for serving a Prometheus payload in protobuf format from a plain text reader.
=======
- Fetch metrics from KSM about pods with status "Pending".
>>>>>>> 14ee9a7f
  
### Removed
- Follower does not call KSM endpoints anymore.
- Config package with default unknown namespace value
- Removed legacy Kubernetes spec files.

## 1.0.0-beta4

### Added
- Adding node metrics. Data is fetched from Kubelet and kube-state-metrics.
- Adding toleration for the "NoSchedule" taint, so the integration is deployed on all nodes.
- Adding new autodiscovery flow with authentication and authorization mechanisms.

### Fixed
- Integration stops on KSM or Kubelet connection error, instead of continuing.

### Removed
- Custom arguments for kubelet and kube-state-metrics endpoints.

## 1.0.0-beta3

### Fixed
- Fix debug log level when verbose. Some parts of the code didn't log debug information.

### Changed
- `updatedAt` metric was renamed to `podsUpdated`.
- `cpuUsedCores` has been divided by 10^9, to show actual cores instead of nanocores.
- Update configurable timeout flag using it to connect to kubelet and kube-state-metrics.

## 1.0.0-beta2

### Added
- Metrics for unscheduled Pods.

### Fixed
- Fix format of inherited labels. Remove unnecessary prefix `label_` included by kube-state-metrics.
- Fix labels inheritance. Labels weren't propagating between "entities" correctly.

## 1.0.0-beta

### Added
- Initial version reporting metrics about Namespaces, Deployments, ReplicaSets,
  Pods and Containers. This data is fetched from two different sources: Kubelet
  and kube-state-metrics.<|MERGE_RESOLUTION|>--- conflicted
+++ resolved
@@ -28,12 +28,9 @@
   - Leader represents the node where Kube State Metrics is installed (so only 1 by cluster).
   - Follower represents any other node.
 - Both Follower and Leader call kubelet /pods endpoint in order to get metrics that were previously fetched from KSM.
-<<<<<<< HEAD
+- Fetch metrics from KSM about pods with status "Pending".
 - Prometheus TextToProtoHandleFunc as http.HandlerFunc. 
   Useful for serving a Prometheus payload in protobuf format from a plain text reader.
-=======
-- Fetch metrics from KSM about pods with status "Pending".
->>>>>>> 14ee9a7f
   
 ### Removed
 - Follower does not call KSM endpoints anymore.
