# Change Log

All notable changes to this project will be documented in this file.

The format is based on [Keep a Changelog](http://keepachangelog.com/)
and this project adheres to [Semantic Versioning](http://semver.org/).

## Unreleased

## 1.26.5

<<<<<<< HEAD
- Container id parsing when using systemd docker driver

### Fixed

=======
### Fixed

- Container id's are correctly parsed when using system driver

>>>>>>> a376f160
## 1.26.4

### Added

- Added `restartCount` to containers in the `wainting` state
  - In case the container is in a crash loop the restart count would not be shown
  
## 1.26.3

### Added

- Added `restartCount` to containers in the `terminated` state
  - In case the container is in a crash loop the restart count would not be shown

## 1.26.2

### Changed

- Upgrade Docker image to use Tini entrypoint solving:
  - reaps orphaned zombie process attached to PID 1
  - correctly forwards signals to CMD process
  Read for more details: https://blog.phusion.nl/2015/01/20/docker-and-the-pid-1-zombie-reaping-problem/
- Upgraded Docker base image `newrelic/infrastructure-bundle` to v1.5.1.
  For more information on the release please see the [New Relic Infrastructure Bundle release notes](https://github.com/newrelic/infrastructure-bundle/releases/tag/1.5.1).

## 1.26.1

### Changed

- Upgraded Docker base image `newrelic/infrastructure-bundle` to v1.5.0.
  For more information on the release please see the [New Relic Infrastructure Bundle release notes](https://github.com/newrelic/infrastructure-bundle/releases/tag/1.5.0).

## 1.26.0

### Changed
- When querying the summary endpoint from Kubelet to get the Node or Pod
  network metrics, if the default network interface is not eth0 then summary
  endpoint for Kubelet doesn't return the metrics as we expect them. We rely on
  them being a direct member of the "network" object. See rxBytes, txBytes and
  rxErrors in the following example metrics:

```
"network": {
 "time": "2020-06-04T10:01:15Z",
 "name": "eth0",
 "rxBytes": 207909096,
 "rxErrors": 0,
 "txBytes": 8970981,
 "txErrors": 0,
 "interfaces": [
  {
   "name": "eth0",
   "rxBytes": 207909096,
   "rxErrors": 0,
   "txBytes": 8970981,
   "txErrors": 0
  },
  {
   "name": "ip6tnl0",
   "rxBytes": 0,
   "rxErrors": 0,
   "txBytes": 0,
   "txErrors": 0
  },
  {
   "name": "tunl0",
   "rxBytes": 0,
   "rxErrors": 0,
   "txBytes": 0,
   "txErrors": 0
  }
 ]
}
```

  This scenario only happens when the default interface is eth0. Kubernetes
  source code has it hardcoded that eth0 is the default. In the following
  example you can see that we only have network metrics inside the interfaces
  list, in this case there is no eth0 on the and the default interface is ens5:

```
"network": {
 "time": "2020-06-04T10:01:15Z",
 "name": "",
 "interfaces": [
  {
   "name": "ens5",
   "rxBytes": 207909096,
   "rxErrors": 42,
   "txBytes": 8970981,
   "txErrors": 24
  },
  {
   "name": "ip6tnl0",
   "rxBytes": 0,
   "rxErrors": 0,
   "txBytes": 0,
   "txErrors": 0
  },
  {
   "name": "tunl0",
   "rxBytes": 0,
   "rxErrors": 0,
   "txBytes": 0,
   "txErrors": 0
  }
 ]
```

  In cases like this, the integration will look for the default interface
  inside the interfaces list and use those values. The default interface name
  is retrieved from the network route file (default /proc/net/route).

  When running the unprivileged version of the integration we don't have access
  to the route file, the integration won't be able to get the default interface
  name and won't send network metrics for the unless there's a network
  interface called eth0.

  For Pods, this issue is mainly present when using hostNetwok since they
  shared the same network interfaces with the Node.

- Upgraded Docker base image `newrelic/infrastructure-bundle` to v1.4.2.
  For more information on the release please see the [New Relic Infrastructure Bundle release notes](https://github.com/newrelic/infrastructure-bundle/releases/tag/1.4.2).
## 1.25.0

### Added
- Support for Kubernetes versions 1.17.X

### Changed
- Upgraded Docker base image `newrelic/infrastructure-bundle` to v1.4.1.
  For more information on the release please see the [New Relic Infrastructure Bundle release notes](https://github.com/newrelic/infrastructure-bundle/releases/tag/1.4.1).
- The API server is queried by default on the Secure Port using the service account's bearer authentication.
  If the query on the Secure Port fails, it will fallback automatically to the non-secure one. This should preserve
  the same behavior as previous versions.

## 1.24.0

### Changed
 - Upgraded Docker base image `newrelic/infrastructure-bundle` to v1.4.0.
   For more information on the release please see the [New Relic Infrastructure Bundle release notes](https://github.com/newrelic/infrastructure-bundle/releases/tag/1.4.0).

## 1.23.1

### Fixed
- Bug that swapped values of node allocatable resources with node capacity
  resources.

## 1.23.0

### Added
 - Kubernetes 1.16 is now officially supported.
    - The minimum supported version of kube-state-metrics for this release is 1.9.5, according to the [KSM compatibility matrix](https://github.com/kubernetes/kube-state-metrics#compatibility-matrix)
 - Added container throttling metrics to the K8sContainerSample:
   - `containerCpuCfsPeriodsDelta`: Delta change of elapsed enforcement period intervals.
   - `containerCpuCfsThrottledPeriodsDelta`: Delta change of throttled period intervals.
   - `containerCpuCfsThrottledSecondsDelta`:  Delta change of duration the container has been throttled.
   - `containerCpuCfsPeriodsTotal`: Number of elapsed enforcement period intervals.
   - `containerCpuCfsThrottledPeriodsTotal`: Number of throttled period intervals.
   - `containerCpuCfsThrottledSecondsTotal`: Total time duration the container has been throttled.
 - Added container mmap byte usage metrics to the K8sContainerSample:
   - `containerMemoryMappedFileBytes`: Size of memory mapped files in bytes.

## 1.22.0

### Changed
 - Upgraded Docker base image `newrelic/infrastructure-bundle` to v1.3.9.
   For more information on the release please see the [New Relic Infrastructure Bundle release notes](https://github.com/newrelic/infrastructure-bundle/releases/tag/1.3.9).

## 1.21.0

### Added
 - Resources allocatable and capacity are retrieved from the apiserver and
   added to the `K8sNodeSample` as `capacity<ResourceName>` and
   `allocatable<ResourceName>`.
 - The Kubernetes server version is retrieved from the apiserver and cached
   with the `APIServerCacheK8SVersionTTL` config option. The Kubernetes version
   is added to the `K8sClusterSample` as `clusterK8sVersion` and to inventory.
 - Add support for static pods status for Kubernetes server versions 1.15 or
   newer.

### Changed
 - Upgraded Docker base image `newrelic/infrastructure-bundle` to v1.3.8.
   For more information on the release please see the [New Relic Infrastructure Bundle release notes](https://github.com/newrelic/infrastructure-bundle/releases/tag/1.3.8).

## 1.20.0

### Changed
 - Upgraded Docker base image `newrelic/infrastructure-bundle` to v1.3.5.
   For more information on the release please see the [New Relic Infrastructure Bundle release notes](https://github.com/newrelic/infrastructure-bundle/releases/tag/1.3.5).

## 1.19.0

### Added
 - New label combination to discover the Kubernetes controller manager:
    * `app=controller-manager`
    * `controller-manager=true`

### Changed
 - Upgraded Docker base image `newrelic/infrastructure-bundle` to v1.3.4.
   For more information on the release please see the [New Relic Infrastructure Bundle release notes](https://github.com/newrelic/infrastructure-bundle/releases/tag/1.3.4).

## 1.18.0

### Changed
 - Upgraded Docker base image `newrelic/infrastructure-bundle` to v1.3.2.
   For more information on the release please see the [New Relic Infrastructure Bundle release notes](https://github.com/newrelic/infrastructure-bundle/releases/tag/1.3.2).

## 1.17.0

### Added
 - Added the necesary files for building a windows image of the integration.
   The windows image needs to be manually created and it's still not in our
   CI/CD pipeline. We have the files for building it but we are not publishing
   it. The latest supported image for Windows, at the time of writing, is
   1.16.0.
 - Upgraded Docker base image `newrelic/infrastructure-bundle` to v1.3.0.
   For more information on the release please see the [New Relic Infrastructure Bundle release notes](https://github.com/newrelic/infrastructure-bundle/releases/tag/1.3.0).

## 1.16.0

### Added
 - Support for completely avoid querying Kube State Metrics. It's behind the `DISABLE_KUBE_STATE_METRICS` environment variable
   and its default value is `false`. Note that disabling this will imply in missing metrics that are collected from KSM
   and possibly missing features in the Kubernetes Cluster Explorer. Please, refer to our [official documentation on this
   configuration option](https://docs.newrelic.com/docs/integrations/kubernetes-integration/installation/kubernetes-installation-configuration#disable-kube-state-metrics) for more information.

## 1.15.0

### Added
 - Support for querying Kube State Metrics instances behind [kube-rbac-proxy](https://github.com/brancz/kube-rbac-proxy).
   It **ONLY works when the label-based KSM discovery is enabled through the `KUBE_STATE_METRICS_POD_LABEL` environment variable**.
   2 new configuration environment variables are added:
   - KUBE_STATE_METRICS_SCHEME: defaults to `http`. Valid values are `http` and `https`.
   - KUBE_STATE_METRICS_PORT: defaults to `8080`. On a standard setup of **kube-rbac-proxy** this should be set to `8443`.
 - OpenShift Control Plane components are now automatically discovered.
 - Added 4 new environment variables to explicitly set the Control Plane components URLs:
   - SCHEDULER_ENDPOINT_URL
   - ETCD_ENDPOINT_URL
   - CONTROLLER_MANAGER_ENDPOINT_URL
   - API_SERVER_ENDPOINT_URL

### Fixed
 - Fix a bug that was preventing `selector.<key>` type attributes to not be
  added to some of the `K8sServiceSample`.
 - The integration now uses `newrelic/infrastructure-bundle` as the base image. The version used
   is `1.2.0`, for more information on the release please see the [New Relic Infrastructure Bundle release notes](https://github.com/newrelic/infrastructure-bundle/releases/tag/1.2.0).

## 1.13.2
### Changed
 - The integration now uses the infrastructure agent v1.9.0-bundle. For more
   information refer to the [infrastructure agent release notes](https://docs.newrelic.com/docs/release-notes/infrastructure-release-notes/infrastructure-agent-release-notes/)
   between versions v1.8.32 and v1.9.0.

## 1.13.1
### Added
 - Added daemonsetName field to the K8sDaemonsetSample

## 1.13.0
### Added
 - Added samples for Statefulsets, Daemonsets, Endpoints and Services.
 - API Server metrics can now be queried using the secure port. Configure the port using the `API_SERVER_SECURE_PORT` environment variable. The ClusterRole has been updated to allow this query to happen.
 - The integration now uses the infrastructure agent v1.8.32-bundle. For more
   information refer to the [infrastructure agent release notes](https://docs.newrelic.com/docs/release-notes/infrastructure-release-notes/infrastructure-agent-release-notes/)
   between versions v1.8.23 and v1.8.32.

   The bundle container contains a subset of [On-host integrations](https://docs.newrelic.com/docs/integrations/new-relic-integrations/get-started/introduction-infrastructure-integrations) that are supported by New Relic.
   This also includes the ability to "Auto Discover" services running on Kubernetes in a similar way to our [Container auto-discovery](https://docs.newrelic.com/docs/integrations/host-integrations/installation/container-auto-discovery)
 - The integration has been renamed from `nr-kubernetes` to `nri-kubernetes`.

## 1.12.0
### Changed
 - Control Plane components can now also be discovered using the `tier` and `component` labels, besides `k8s-app`.
 - The integration now uses the infrastructure agent v1.8.23. For more
   information refer to the [infrastructure agent release notes](https://docs.newrelic.com/docs/release-notes/infrastructure-release-notes/infrastructure-agent-release-notes/)
   between versions v1.5.75 and v1.8.23.

## 1.11.0
### Changed
 - The old way of determining Leader/Follower status has been switched to a
   job based architecture. The old Leader/Follower was needed to detect which nri-kubernetes Pod
   should query Kube State Metrics (a.k.a. the Leader), but it was hard to add additional scrape targets (e.g. control plane).
   Important notice: The output logs have been changed. Before the integration logged whether
   it was Follower or a Leader, and this has been changed to show which jobs are executed.

   Following are 2 examples of logs that are being output by the integration before and after this update.

   Before, logs for leaders:
   ```
   Auto-discovered role: Leader
   ```

   After, equivalent example, now using jobs:
   ```
   Running job: kubelet
   Running job: kube state metrics
   ```

   Before, logs for followers:
   ```
   Auto-disovered role: Follower
   ```

   After, equivalent example, now using jobs:
   ```
   Running job: kubelet
   ```
   These 2 before & after examples are identical in the targets & information they scrape.

 - The e2e test package has been updated to work with this refactor.
### Added
 - Control Plane Monitoring: the integration will automatically detect if it's running on a master node using
   its Kubernetes pod's labels, which are retrieved from the API Server. If it finds itself running on a master
   node, these additional jobs will run:
     - ETCD
     - API Server
     - Controller Manager
     - Scheduler

   All jobs, except ETCD, will work out of the box with no further configuration needed.
   ETCD exposes its metrics using Mutual TLS, which can be configured as follows.

   First, create a secret containing the following fields:
   ```
   key: <private_key_data, PEM format>
   cert: <certificate_belonging_to_private_key, PEM format>
   cacert: <optional, the ETCD cacert, PEM format>
   insecureSkipVerify: <optional, bool 'true' or 'false', default: 'false'>
   ```
   Which can be created like this (expecting the files `key`, `cert` and `cacert` to be present):
   ```
   kubectl create secret generic etcd-server-tls --from-file=./key --from-file=./cert --from-file=./cacert
   ```
   Then, configure the integration to use this secret using these environment variables.
   ```
   ETCD_TLS_SECRET_NAME: etcd-server-tls
   ETCD_TLS_SECRET_NAMESPACE: default
   ```

   If everything is configured properly the integration should start collecting ETCD metrics.
 - A new command, called kubernetes-static has been added, which enables the
   integration to be run locally on your machine, without deploying it to k8s.
   It uses a static set of exports from kubelet & KSM.
 - A new way to query a specific Kube State Metrics (KSM) pod  when running multiple redundant pods: by Label Selector.
   If you want to target a certain KSM instance, you can now use the `KUBE_STATE_METRICS_POD_LABEL` environment variable.
   If this variable has been set (and KUBE_STATE_METRICS_URL is unset) the integration will find the KSM pod by this variable.

   For example:
      ```shell script
      # Label a specific KSM pod. Always set the value to the string "true".
      kubectl label pod kube-state-metrics please-use-this-ksm-pod=true
      ```
   Configure `nri-kubernetes` to use this KSM pod:

   ```yaml
    env:
    - name: KUBE_STATE_METRICS_POD_LABEL
      value: please-use-this-ksm-pod
    ```

## 1.10.2
### Added
- The integration now uses the infrastructure agent v1.5.75. For more
  information refer to the [infrastructure agent release notes](https://docs.newrelic.com/docs/release-notes/infrastructure-release-notes/infrastructure-agent-release-notes/)
  between versions v1.5.31 and v1.5.75.

## 1.10.1
### Changed
- Rollback agent version to v1.5.31 because there is an issue with nodes
  reporting inventory using the node ip as entity key, this causes the nodes to
  be indexed as clusters.

## 1.10.0
### Added
- Node labes are added to the `K8sNodeSample`. They are retrieved from the k8s
  api and cached.
- The integration now uses the infrastructure agent v1.5.51. For more
  information refer to the [infrastructure agent release notes](https://docs.newrelic.com/docs/release-notes/infrastructure-release-notes/infrastructure-agent-release-notes/)
  between versions v1.5.31 and v1.5.51.

## 1.9.5
### Changed

- The integration now uses the Infrastructu Agent v1.5.31. The biggest changes were major improvements to logging and
  to the StorageSampler. For more information refer to the [infrastructure agent release notes](https://docs.newrelic.com/docs/release-notes/infrastructure-release-notes/infrastructure-agent-release-notes/) between versions v1.3.18 and v1.5.31.

## 1.9.4
### Fixed

- No code changes have been made. This fixes a regression at Docker image level related to https://github.com/moby/moby/issues/35443.

## 1.9.3
### Added
- Support for discovering KSMs when running with the label `app.kubernetes.io/name`.

## 1.9.2
### Fixed
- No code changes has been made. The fix is at docker image level. We got affected by https://github.com/moby/moby/issues/35443.

## 1.9.1
### Fixed

- The unprivileged integration runs always as `nri-agent` user. Fixes https://github.com/kubernetes/kubernetes/issues/78308.
- Infrastructure agent is now behaving in secure-forwarder mode.
- Autodiscovery cache directory permissions got changed from 644 to 744 in order to let the nri-agent user write inside.

## 1.9.0

### Changed

- The integraion now uses the infrastructure agent v1.3.18 instead of 1.1.14. Refer to the
  [infrastructure agent release notes](https://docs.newrelic.com/docs/release-notes/infrastructure-release-notes/infrastructure-agent-release-notes/new-relic-infrastructure-agent-1318)
  for more information about all the changes from this upgrade.

## 1.8.0

### Added
- The integration reports the name of the cluster as Infrastructure inventory.
- The integration reports a new event type `K8sClusterSample`. At this moment,
  these events contain only the cluster name as an attribute.

## 1.7.0

### Added
- Support for kube-state-metrics v1.5.
- Pod's status reason and status message are now sent in the `K8sPodSample` as `reason` and `message` fields.
- Container's `memory_working_set_bytes` is now sent in the `K8sContainerSample` as `workingSetBytes`.

### Changed
- Always request metrics from kube-state-metrics in the text format. In kube-state-metrics v1.5 this is the default
regardless of the format requested.

## 1.6.0
### Added
- `namespaceName` metric attribute was added to all the samples where `namespace` attribute is present.

### Deprecated
- `namespace` metric attribute will be removed soon. Please use `namespaceName` from now on.

## 1.5.0

### Changed
- Due to an issue in Kubelet, we stopped reporting the Status of static pods. See https://github.com/kubernetes/kubernetes/issues/61717.

## 1.4.0

### Changed
- Update base image in the dockerfile to use latest newrelic/infrastructure
  version: 0.0.62 (Infrastructure agent v1.1.14, released at: 2018-12-20)

## 1.3.1

### Added
- Add clusterName custom attribute to manifest file. This helps users correlate
  Kubernetes integration data with Infrastructure agent data.

### Changed
- `KUBE_STATE_METRICS_URL` environment variable can be specified containing only host & port
  or it can be the complete URL including also the `/metrics` path (ex:
  `http://my-service.my-ns.svc.cluster.local:8080/metrics`).

### Fixed
- Fix how the usage percentage is calculated for container filesystem metrics.
- Fix how the usage percentage is calculated for volumes.

## 1.3.0

### Added
- Add metrics for volumes (persistent and non-persistent volumes).
- Add container filesystem metrics.

## 1.2.0

### Added
- Add `reason` metric for terminated containers

## 1.1.0

### Added
- Support for specifying the K8s API Host and Port by setting the `KUBERNETES_SERVICE_HOST` and `KUBERNETES_SERVICE_PORT` env vars.

### Changed
- Improve readability of log messages, when verbose mode is enabled.

### Fixed
- Kubernetes API url discovery failed sometimes giving errors like "error trying to connect to...". Now this should be fixed.

## 1.0.0

### Changed
- The agent tag installed within the integration docker image is now fixed to 0.0.24.

## 1.0.0-beta2.4

### Added
- Add `hostNetwork: true` option and the required dns policy to daemonset file. This is a requirement for the Infrastructure Agent to report the proper hostname in New Relic.

### Changed
- Update newrelic-infra.yaml to force our objects to be deployed in `default` namespace.
- Add NoExecute toleration ensuring that our pod is being deployed when the NoExecute node taint is set.

### Fixed
- Add missing metric: `podsMaxUnavailable` for deployment
- Fix some of the metrics for pods in pending status
  - Adding missing metrics: `startTime`, `isReady`
  - Unifying `isScheduled` and `isReady` to be reported as `1` and `0` for `true` and `false` respectively.
- Fix pod metrics (`status` and `isReady`): non-scheduled or pending pods were not reported correctly.

## 1.0.0-beta2.3

### Added
- Add configurable flag for kube-state-metrics endpoint (only HTTP).
- Add additional label `app` for discovering kube-state-metrics endpoint.

### Changed
- Kubelet discovery process fetches now the nodeName directly from the spec using downward API.

## 1.0.0-beta2.2

### Fixed
- Fix bug in error handling where recoverable errors made the integration to panic.

## 1.0.0-beta2.1

### Added
- Allow direct connection to cAdvisor by specifying the port.

### Fixed
- Call to CAdvisor was failing when Kubelet was secure.

## 1.0.0-beta2.0

### Added
- nodes/metrics resource was added to the newrelic cluster role.

### Changed
- CAdvisor call is now bypassing Kubelet endpoint talking then directoy to CAdvisor port

## 1.0.0-beta1.0

Initial public beta release.

## 1.0.0-alpha5.1

### Changed
- TransformFunc now handles errors.
- Add checks for missing data coming from kube-state-metrics.
- Boolean values have changed from `"true"` and `"false"` to `1` and `0` respectively from the following metrics:
  1. isReady and isScheduled for pods.
  2. isReady for containers.
- Update metrics
  1. `errorCountPerSecond` to `errorsPerSecond` for pods and nodes.
  2. `usageCoreSeconds` to `cpuUsedCoreMilliseconds` for nodes.
  3. `memoryMajorPageFaults` to `memoryMajorPageFaultsPerSecond` for nodes.

### Fixed
- Calculate properly RATE metrics.

## 1.0.0-alpha5

### Added
- TypeGenerator for entities.
- Caching discovered endpoints on disk.
- Implementation of Time-To-Live (TTL) cache expiry functionality.
- Added the concept of Leader and Follower roles.
  - Leader represents the node where Kube State Metrics is installed (so only 1 by cluster).
  - Follower represents any other node.
- Both Follower and Leader call kubelet /pods endpoint in order to get metrics that were previously fetched from KSM.
- Fetch metrics from KSM about pods with status "Pending".
- Prometheus TextToProtoHandleFunc as http.HandlerFunc.
  Useful for serving a Prometheus payload in protobuf format from a plain text reader.
- Both Follower and Leader call kubelet /metrics/cadvisor endpoint in order to fill some missing metrics coming from Kubelet.

### Changed
- Rename `endpoints` package to `client` package.
- Moved a bunch of functions related to `Prometheus` from `ksm` package to `prometheus` one.
- Renamed the recently moved `Prometheus` functions. Removed **Prometheus** word as it is considered redundant.
- Containers objects reported as their own entities (not as part of pod entities).
- NewRelic infra Daemonset updateStrategy set to RollingUpdate in newrelic-infra.yaml.
- Prometheus CounterValue type changed from uint to float64.
- Change our daemonset file to deploy the integration in "default" namespace.
- Prometheus queries now require to use an operator.
- Prometheus Do method now requires a metrics endpoint.

### Removed
- Follower does not call KSM endpoints anymore.
- Config package with default unknown namespace value
- Removed legacy Kubernetes spec files.

### Fixed
- Replace `log.Fatal()` by `log.Panic()` in order to call all defer statements.
- Skip missing data from /stats/summary endpoint, instead of reporting them as zero values.
- Entities not reported in case of problem with setting their name or type.

## 1.0.0-alpha4

### Added
- Adding node metrics. Data is fetched from Kubelet and kube-state-metrics.
- Adding toleration for the "NoSchedule" taint, so the integration is deployed on all nodes.
- Adding new autodiscovery flow with authentication and authorization mechanisms.

### Removed
- Custom arguments for kubelet and kube-state-metrics endpoints.

### Fixed
- Integration stops on KSM or Kubelet connection error, instead of continuing.

## 1.0.0-alpha3

### Changed
- `updatedAt` metric was renamed to `podsUpdated`.
- `cpuUsedCores` has been divided by 10^9, to show actual cores instead of nanocores.
- Update configurable timeout flag using it to connect to kubelet and kube-state-metrics.

### Fixed
- Fix debug log level when verbose. Some parts of the code didn't log debug information.

## 1.0.0-alpha2

### Added
- Metrics for unscheduled Pods.

### Fixed
- Fix format of inherited labels. Remove unnecessary prefix `label_` included by kube-state-metrics.
- Fix labels inheritance. Labels weren't propagating between "entities" correctly.

## 1.0.0-alpha

### Added
- Initial version reporting metrics about Namespaces, Deployments, ReplicaSets,
  Pods and Containers. This data is fetched from two different sources: Kubelet
  and kube-state-metrics.<|MERGE_RESOLUTION|>--- conflicted
+++ resolved
@@ -9,17 +9,10 @@
 
 ## 1.26.5
 
-<<<<<<< HEAD
-- Container id parsing when using systemd docker driver
-
-### Fixed
-
-=======
 ### Fixed
 
 - Container id's are correctly parsed when using system driver
 
->>>>>>> a376f160
 ## 1.26.4
 
 ### Added
